import com.google.gson.JsonArray;
import com.google.gson.JsonElement;
import com.google.gson.JsonObject;
import com.google.gson.JsonParser;
import com.google.gson.stream.JsonReader;

import guru.nidi.graphviz.attribute.Color;
import guru.nidi.graphviz.attribute.Records;
import guru.nidi.graphviz.attribute.Style;
import guru.nidi.graphviz.engine.Format;
import guru.nidi.graphviz.engine.Rasterizer;
import guru.nidi.graphviz.model.Factory;
import guru.nidi.graphviz.model.Graph;
import guru.nidi.graphviz.model.Label;
import guru.nidi.graphviz.model.Link;
import guru.nidi.graphviz.model.Node;

import java.io.File;
import java.io.FileReader;
import java.io.IOException;
import java.net.URISyntaxException;
import java.net.URL;
import java.nio.file.Path;
import java.nio.file.Paths;
import java.util.ArrayList;
import java.util.HashMap;
import java.util.LinkedList;
import java.util.List;
import java.util.Map;
import java.util.regex.Matcher;

import org.mitre.synthea.export.Exporter;
import org.mitre.synthea.helpers.Utilities;


public class Graphviz {
  private static final String NEWLINE = "\\l";

  /**
   * Generate the Graphviz-like graphs of the disease modules.
   * @param args Optional path of modules to render. If not provided,
   *     the default modules will be loaded using the ClassLoader.
   * @throws URISyntaxException on failure to load modules.
   */
  public static void main(String[] args) throws URISyntaxException {
    File folder = Exporter.getOutputFolder("graphviz", null);

    Path inputPath = null;
    if (args != null && args.length > 0) {
      File file = new File(args[0]);
      inputPath = file.toPath();
    } else {
      URL modulesFolder = ClassLoader.getSystemClassLoader().getResource("modules");
      inputPath = Paths.get(modulesFolder.toURI());
    }

    System.out.println("Rendering graphs to `" + folder.getAbsolutePath() + "`...");

    long start = System.currentTimeMillis();
    generateJsonModuleGraphs(inputPath, folder);

    System.out.println("Completed in " + (System.currentTimeMillis() - start) + " ms.");
  }

  private static void generateJsonModuleGraphs(Path inputPath, File outputFolder) {
    // adapted from Module.loadModules()
    try {
      Utilities.walkAllModules(inputPath, t -> {
        try {
          JsonObject module = loadFile(t, inputPath);
          String relativePath = relativePath(t, inputPath);
          generateJsonModuleGraph(module, outputFolder, relativePath);
        } catch (IOException e) {
          e.printStackTrace();
        }
      });
    } catch (Exception e) {
      e.printStackTrace();
    }
  }

  private static JsonObject loadFile(Path path, Path modulesFolder) throws IOException {
    System.out.format("Loading %s\n", path.toString());
    FileReader fileReader = new FileReader(path.toString());
    JsonReader reader = new JsonReader(fileReader);
    JsonObject object = new JsonParser().parse(reader).getAsJsonObject();
    fileReader.close();
    reader.close();
    return object;
  }

  private static String relativePath(Path filePath, Path modulesFolder) {
    String folderString = Matcher.quoteReplacement(modulesFolder.toString() + File.separator);
    return filePath.toString().replaceFirst(folderString, "").replaceFirst(".json", "")
        .replace("\\", "/");
  }

  private static void generateJsonModuleGraph(JsonObject module, File outputFolder,
      String relativePath) throws IOException {
    // TODO -- a lot of this uses immutable objects. refactor to use mutable ones
    Graph g = Factory.graph().directed();

    JsonObject states = module.get("states").getAsJsonObject();

    Map<String, Node> nodeMap = new HashMap<>();

    for (Map.Entry<String, JsonElement> s : states.entrySet()) {
      // first pass -- all nodes
      String name = s.getKey();

      Node node = Factory.node(name).with(Style.ROUNDED);

      JsonObject state = s.getValue().getAsJsonObject();
      String type = state.get("type").getAsString();

      if (type.equals("Initial") || type.equals("Terminal")) {
        node = node.with(Color.BLACK.fill()).with(Style.ROUNDED.and(Style.FILLED))
            .with(Color.WHITE.font());
      }

      String details = getStateDescription(state);
      if (details.isEmpty()) {
        if (type.equals(name)) {
          node = node.with("label", name);
        } else {
          node = node.with(Records.mLabel(Records.turn(name, type)));
        }
      } else {
        node = node.with(Records.mLabel(Records.turn(name, Records.turn(type, details))));
      }
      nodeMap.put(name, node);
    }

    for (Map.Entry<String, JsonElement> s : states.entrySet()) {
      // second pass -- transitions
      String name = s.getKey();
      Node node = nodeMap.get(name);

      JsonObject state = s.getValue().getAsJsonObject();
      String type = state.get("type").getAsString();
      if (type.equals("Terminal")) {
        continue;
      }

      List<Link> links = new ArrayList<>();

      if (state.has("direct_transition")) {
        String targetName = state.get("direct_transition").getAsString();
        Node target = nodeMap.get(targetName);
        if (target == null) {
          throw new RuntimeException(
              relativePath + " " + name + " transitioning to unknown state: " + targetName);
        }
        Link direct = Factory.to(target);
        links.add(direct);
      } else if (state.has("conditional_transition")) {
        JsonArray cts = state.get("conditional_transition").getAsJsonArray();
        for (int i = 0; i < cts.size(); i++) {
          JsonObject ct = cts.get(i).getAsJsonObject();
          String cond = ct.has("condition") ? logicDetails(ct.get("condition").getAsJsonObject())
              : "else";
          String targetName = ct.get("transition").getAsString();
          Node target = nodeMap.get(targetName);
          if (target == null) {
            throw new RuntimeException(
                relativePath + " " + name + " transitioning to unknown state: " + targetName);
          }
          Link link = Factory.to(target).with(Label.of(Integer.toString(i + 1) + ". " + cond));
          links.add(link);
        }
      } else if (state.has("distributed_transition")) {
        JsonArray distributions = state.get("distributed_transition").getAsJsonArray();
        distributions.forEach(d -> {
          JsonObject dist = d.getAsJsonObject();
          String label;
          JsonElement dx = dist.get("distribution");
          if (dx.isJsonObject()) {
            // "named attribute transition"
            JsonObject distribution = dx.getAsJsonObject();
            label = "p(" + distribution.get("attribute").getAsString() + ")";
            if (distribution.has("default")) {
              double pct = distribution.get("default").getAsDouble() * 100.0;
              label = label + ", default " + pct + "%";
            }
          } else {
            double pct = dx.getAsDouble() * 100.0;
            label = pct + "%";
          }
          String destination = dist.get("transition").getAsString();

          Node target = nodeMap.get(destination);
          if (target == null) {
            throw new RuntimeException(
                relativePath + " " + name + " transitioning to unknown state: " + destination);
          }
          Link link = Factory.to(target).with(Label.of(label));
          links.add(link);
        });
      } else if (state.has("complex_transition")) {
        Map<String, List<String>> transitions = new HashMap<>();

        JsonArray cts = state.get("complex_transition").getAsJsonArray();

        cts.forEach(c -> {
          JsonObject ct = c.getAsJsonObject();
          String cond = ct.has("condition") ? logicDetails(ct.get("condition").getAsJsonObject())
              : "else";

          if (ct.has("transition")) {
            String destination = ct.get("transition").getAsString();

            List<String> ts = transitions.get(destination);
            if (ts == null) {
              ts = new LinkedList<>();
              transitions.put(destination, ts);
            }

            ts.add(cond);

          } else if (ct.has("distributions")) {
            JsonArray distributions = ct.get("distributions").getAsJsonArray();

            distributions.forEach(d -> {
              JsonObject dist = d.getAsJsonObject();
              String label;

              JsonElement dx = dist.get("distribution");

              if (dx.isJsonObject()) {
                // "named attribute transition"
                JsonObject distribution = dx.getAsJsonObject();
                label = "p(" + distribution.get("attribute").getAsString() + ")";
                if (distribution.has("default")) {
                  double pct = distribution.get("default").getAsDouble() * 100.0;
                  label = label + ", default " + pct + "%";
                }
              } else {
                double pct = dx.getAsDouble() * 100.0;
                label = pct + "%";
              }

              String destination = dist.get("transition").getAsString();
              List<String> ts = transitions.get(destination);
              if (ts == null) {
                ts = new LinkedList<>();
                transitions.put(destination, ts);
              }
              ts.add(cond + ": " + label);
            });
          }
        });

        transitions.forEach((targetName, labels) -> {
          String label = String.join(",\n", labels);
          Node target = nodeMap.get(targetName);
          if (target == null) {
            throw new RuntimeException(
                relativePath + " " + name + " transitioning to unknown state: " + targetName);
          }
          Link link = Factory.to(target).with(Label.of(label));
          links.add(link);
        });
      }
      g = g.with(node.link(links.toArray(new Link[0])));
    }

    File outputFile = outputFolder.toPath().resolve(relativePath + ".png").toFile();
    outputFile.mkdirs();
    guru.nidi.graphviz.engine.Graphviz.fromGraph(g).rasterizer(Rasterizer.BATIK)
        .render(Format.PNG).toFile(outputFile);
  }

  private static String getStateDescription(JsonObject state) {
    final StringBuilder details = new StringBuilder();

    String type = state.get("type").getAsString();

    switch (type) {
      case "Guard":
        details.append("Allow if " + logicDetails(state.get("allow").getAsJsonObject()));
        break;
      case "Delay":
      case "Death":
        if (state.has("range")) {
          JsonObject r = state.get("range").getAsJsonObject();
          String low = r.get("low").getAsString();
          String high = r.get("high").getAsString();
          String unit = r.get("unit").getAsString();
          details.append(low).append(" - ").append(high).append(" ").append(unit);
        } else if (state.has("exact")) {
          JsonObject e = state.get("exact").getAsJsonObject();
          String quantity = e.get("quantity").getAsString();
          String unit = e.get("unit").getAsString();
          details.append(quantity).append(" ").append(unit);
        }
        break;
      case "Encounter":
        if (state.has("wellness")) {
          details.append("Wait for regularly scheduled wellness encounter");
        }
        break;
      case "EncounterEnd":
        details.append("End the current encounter");
        if (state.has("discharge_disposition")) {
          JsonObject coding = state.get("discharge_disposition").getAsJsonObject();
          String code = coding.get("code").getAsString();
          String display = coding.get("display").getAsString();
          details.append("\\lDischarge Disposition: [").append(code).append("] ").append(display);
        }
        break;
      case "SetAttribute":
        String v = state.has("value") ? state.get("value").getAsString() : null;
        details.append("Set ").append(state.get("attribute").getAsString()).append(" = ").append(v);
        break;
      case "Symptom":
        String s = state.get("symptom").getAsString();

        if (state.has("range")) {
          JsonObject r = state.get("range").getAsJsonObject();
          String low = r.get("low").getAsString();
          String high = r.get("high").getAsString();
          details.append(s).append(": ").append(low).append(" - ").append(high);
        } else if (state.has("exact")) {
          JsonObject e = state.get("exact").getAsJsonObject();
          String quantity = e.get("quantity").getAsString();
          details.append(s).append(": ").append(quantity);
        }
        if (state.has("probability")) {
          double pct = state.get("probability").getAsDouble() * 100.0;
          String label = pct + "%";
          details.append(" (").append(label).append(")");
        }
        break;
      case "Observation":
        String unit = "";
        if (state.has("unit")) {
          unit = "in " + unit.replace('{', '(').replace('}', ')');
          // replace curly braces with parens, braces can cause issues
        }

        if (state.has("vital_sign")) {
          details.append("Record value from Vital Sign ")
              .append(state.get("vital_sign").getAsString()).append(" ").append(unit)
              .append(NEWLINE);
        } else if (state.has("attribute")) {
          details.append("Record value from Attribute ")
              .append(state.get("attribute").getAsString()).append(" ").append(unit)
              .append(NEWLINE);
        }
        break;
      case "Counter":
        String action = state.get("action").getAsString();
        String attribute = state.get("attribute").getAsString();
        details.append(action).append(" value of attribute ").append(attribute).append(" by 1");
        break;
      case "VitalSign":
        String vs = state.get("vital_sign").getAsString();
        unit = state.get("unit").getAsString();

        if (state.has("range")) {
          JsonObject r = state.get("range").getAsJsonObject();
          String low = r.get("low").getAsString();
          String high = r.get("high").getAsString();
          details.append("Set ").append(vs).append(": ").append(low).append(" - ").append(high)
              .append(" ").append(unit);
        } else if (state.has("exact")) {
          JsonObject e = state.get("exact").getAsJsonObject();
          String quantity = e.get("quantity").getAsString();
          details.append("Set ").append(vs).append(": ").append(quantity).append(" ").append(unit);
        }

        break;
      case "CallSubmodule":
        details.append("Call submodule ").append(state.get("submodule").getAsString());
        break;
      case "MultiObservation":
      case "DiagnosticReport":
        JsonArray observations = state.get("observations").getAsJsonArray();

        for (int i = 0; i < observations.size(); i++) {
          JsonObject obs = observations.get(i).getAsJsonObject();

          // force the sub-observations to Observations so we can re-use this description logic
          obs.addProperty("type", "Observation");

          String desc = getStateDescription(obs).replace(NEWLINE, NEWLINE + "   ");
          details.append(i + 1).append(". ").append(desc).append(NEWLINE);
        }
        details.append(NEWLINE); // extra space between sub-obs and details of this state
        break;
      case "ImagingStudy":
        JsonArray series = state.get("series").getAsJsonArray();

        JsonObject modality = series.get(0).getAsJsonObject().get("modality").getAsJsonObject();
        String modalityCode = modality.get("code").getAsString();
        String modalityDisplay = modality.get("display").getAsString();
        details.append("DICOM-DCM[").append(modalityCode).append("]: ").append(modalityDisplay)
            .append(NEWLINE);

        JsonObject bodySite = series.get(0).getAsJsonObject().get("body_site").getAsJsonObject();
        String bodySiteCode = bodySite.get("code").getAsString();
        String bodySiteDisplay = bodySite.get("display").getAsString();

        details.append("SNOMED-CT[").append(bodySiteCode).append("] Body Site: ")
            .append(bodySiteDisplay).append(NEWLINE);
        break;
      case "Device":
        JsonObject c = state.get("code").getAsJsonObject();
        details.append(toCodeString(c, true));
        
        if (state.has("manufacturer")) {
          details.append("Manufacturer: ")
            .append(state.get("manufacturer").getAsString())
            .append(NEWLINE);
        }
        if (state.has("model")) {
          details.append("Model: ")
<<<<<<< HEAD
          .append(state.get("model").getAsString())
          .append(NEWLINE);
=======
            .append(state.get("model").getAsString())
            .append(NEWLINE);
>>>>>>> dd88528f
        }
        break;
      case "DeviceEnd":
        if (state.has("device")) {
          details.append("Added at: ")
            .append(state.get("device").getAsString())
            .append(NEWLINE);
        }
        break;
      case "SupplyList":
        List<String> supplyQuantity = new ArrayList<String>();
        supplyQuantity.add("Quantity");
        List<String> supplyCode = new ArrayList<String>();
        supplyCode.add("Code");

<<<<<<< HEAD
        state.get("supplies").getAsJsonArray().forEach( (supplyElement) -> {
=======
        state.get("supplies").getAsJsonArray().forEach((supplyElement) -> {
>>>>>>> dd88528f
          JsonObject supply = supplyElement.getAsJsonObject();
          supplyQuantity.add(supply.get("quantity").getAsString());

          JsonObject coding = supply.get("code").getAsJsonObject();
          String codeString = toCodeString(coding, false);
          supplyCode.add(codeString);
        });

        details.append("{").append(String.join("|", supplyCode)).append("}|");
        details.append("{").append(String.join("|", supplyQuantity)).append("}|");
        break;

      default:
        // no special description
    }

    // things common to many state types
    if (state.has("codes")) {
      JsonArray codes = state.get("codes").getAsJsonArray();
      codes.forEach(c -> {
        JsonObject coding = c.getAsJsonObject();
        details.append(toCodeString(coding, true));

      });
    }
    if (state.has("target_encounter")) {
      String verb = "Perform";
      switch (state.get("type").getAsString()) {
        case "ConditionOnset":
        case "AllergyOnset":
          verb = "Diagnose";
          break;
        case "MedicationOrder":
          verb = "Prescribe";
          break;
        default:
          // no special verb
      }
      details.append(verb).append(" at ").append(state.get("target_encounter").getAsString())
          .append(NEWLINE);
    }
    if (state.has("reason")) {
      details.append("Reason: ").append(state.get("reason").getAsString()).append(NEWLINE);
    }
    if (state.has("medication_order")) {
      details.append("Prescribed at: ").append(state.get("medication_order").getAsString())
          .append(NEWLINE);
    }
    if (state.has("condition_onset")) {
      details.append("Onset at: ").append(state.get("condition_onset").getAsString())
          .append(NEWLINE);
    }
    if (state.has("allergy_onset")) {
      details.append("Onset at: ").append(state.get("allergy_onset").getAsString()).append(NEWLINE);
    }
    if (state.has("careplan")) {
      details.append("Prescribed at: ").append(state.get("careplan").getAsString()).append(NEWLINE);
    }
    if (state.has("assign_to_attribute")) {
      details.append("Assign to Attribute: ").append(state.get("assign_to_attribute").getAsString())
          .append(NEWLINE);
    }
    if (state.has("referenced_by_attribute")) {
      details.append("Referenced By Attribute: ")
          .append(state.get("referenced_by_attribute").getAsString()).append(NEWLINE);
    }
    if (state.has("activities")) {
      details.append(NEWLINE).append("Activities:").append(NEWLINE);
      state.get("activities").getAsJsonArray().forEach(a -> {
        JsonObject coding = a.getAsJsonObject();
        details.append(toCodeString(coding, true));
      });
    }
    if (state.has("goals")) {
      details.append(NEWLINE).append("Goals:").append(NEWLINE);
      state.get("goals").getAsJsonArray().forEach(gl -> {
        JsonObject goal = gl.getAsJsonObject();
        if (goal.has("text")) {
          details.append(goal.get("text").getAsString()).append(NEWLINE);
        } else if (goal.has("codes")) {
          JsonObject coding = goal.get("codes").getAsJsonArray().get(0).getAsJsonObject();
          details.append(toCodeString(coding, true));
        } else if (goal.has("observation")) {
          JsonObject logic = goal.get("observation").getAsJsonObject();
          String obs = findReferencedType(logic);
          details.append("Observation ").append(obs).append("\\")
              .append(logic.get("operator").getAsString()).append(" ")
              .append(logic.get("value").getAsString()).append(NEWLINE);
        }
      });
    }
    if (state.has("duration")) {
      JsonObject d = state.get("duration").getAsJsonObject();
      String low = d.get("low").getAsString();
      String high = d.get("high").getAsString();
      String unit = d.get("unit").getAsString();
      details.append(NEWLINE).append("Duration: ").append(low).append(" - ").append(high)
          .append(" ").append(unit).append(NEWLINE);
    }
    if (state.has("category")) {
      details.append("Category: ").append(state.get("category")).append(NEWLINE);
    }

    return details.toString();
  }

  /**
   * Helper function to turn a a Json "code" type object into a consistent string.
   * Format: "SYSTEM[CODE]: DISPLAY"
   * Example: "SNOMED-CT[44054006]: Diabetes"
   * 
   * @param coding JSON coding object
   * @param includeNewLine whether or not to include a newline at the end
   * @return String to display the code
   */
  private static String toCodeString(JsonObject coding, boolean includeNewLine) {
    StringBuilder sb = new StringBuilder();

    String system = coding.get("system").getAsString();
    String code = coding.get("code").getAsString();
    String display = coding.get("display").getAsString();
    sb.append(system)
      .append("[").append(code).append("]: ")
      .append(display)
      .append(NEWLINE);

    if (includeNewLine) {
      sb.append(NEWLINE);
    }

    return sb.toString();
  }
  
  private static String logicDetails(JsonObject logic) {
    String conditionType = logic.get("condition_type").getAsString();

    switch (conditionType) {
      case "And":
      case "Or":
        List<String> subs = new LinkedList<>();
        logic.get("conditions").getAsJsonArray().forEach(c -> {
          JsonObject cond = c.getAsJsonObject();
          String innerConditionType = cond.get("condition_type").getAsString();
          if (innerConditionType.equals("And") || innerConditionType.equals("Or")) {
            subs.add(NEWLINE + logicDetails(cond) + NEWLINE);
          } else {
            subs.add(logicDetails(cond));
          }
        });

        return String.join(conditionType.toLowerCase() + " ", subs);
      case "At Least":
      case "At Most":
        String threshold;
        if (logic.has("minimum")) {
          threshold = logic.get("minimum").getAsString();
        } else {
          threshold = logic.get("maximum").getAsString();
        }

        subs = new LinkedList<>();
        logic.get("conditions").getAsJsonArray().forEach(c -> {
          JsonObject cond = c.getAsJsonObject();
          String innerConditionType = cond.get("condition_type").getAsString();
          if (innerConditionType.equals("And") || innerConditionType.equals("Or")) {
            subs.add(NEWLINE + logicDetails(cond) + NEWLINE);
          } else {
            subs.add(logicDetails(cond));
          }
        });

        return conditionType + " " + threshold + " of:" + NEWLINE + "- " + String.join("- ", subs);
      case "Not":
        JsonObject c = logic.get("condition").getAsJsonObject();
        String innerConditionType = c.get("condition_type").getAsString();
        if (innerConditionType.equals("And") || innerConditionType.equals("Or")) {
          return "not (" + NEWLINE + logicDetails(c) + ")" + NEWLINE;
        } else {
          return "not " + logicDetails(c);
        }
      case "Gender":
        return "gender is " + logic.get("gender").getAsString() + NEWLINE;
      case "Age":
        return "age \\" + logic.get("operator").getAsString() + " "
            + logic.get("quantity").getAsString() + " " + logic.get("unit").getAsString() + NEWLINE;
      case "Socioeconomic Status":
        return logic.get("category").getAsString() + " Socioeconomic Status" + NEWLINE;
      case "Race":
        return "race is " + logic.get("race").getAsString() + NEWLINE;
      case "Date":
        return "Year is \\" + logic.get("operator").getAsString() + " "
            + logic.get("year").getAsString() + NEWLINE;
      case "Symptom":
        return "Symptom: " + logic.get("symptom").getAsString() + " \\"
            + logic.get("operator").getAsString() + " " + logic.get("value").getAsString()
            + NEWLINE;
      case "PriorState":
        if (logic.has("within")) {
          JsonObject within = logic.get("within").getAsJsonObject();
          return "state '" + logic.get("name").getAsString() + "' has been processed within "
              + within.get("quantity").getAsString() + " " + within.get("unit").getAsString()
              + NEWLINE;
        } else {
          return "state '" + logic.get("name").getAsString() + "' has been processed" + NEWLINE;
        }
      case "Attribute":
        String value = logic.has("value") ? logic.get("value").getAsString() : "";
        return "Attribute: " + logic.get("attribute").getAsString() + " \\"
            + logic.get("operator").getAsString() + " " + value + NEWLINE;
      case "Observation":
        String obs = findReferencedType(logic);
        String valueString = "";
        if (logic.has("value")) {
          valueString = logic.get("value").getAsString();
        } else if (logic.has("value_code")) {
          JsonObject valueCode = logic.get("value_code").getAsJsonObject();
          valueString = "'" + toCodeString(valueCode, false) + "'";
        }
        return "Observation " + obs + " \\" + logic.get("operator").getAsString() + " "
            + valueString + NEWLINE;
      case "Vital Sign":
        return "Vital Sign " + logic.get("vital_sign").getAsString() + " \\"
            + logic.get("operator").getAsString() + " " + logic.get("value").getAsString() + "}"
            + NEWLINE;
      case "Active Condition":
        String cond = findReferencedType(logic);
        return "Condition " + cond + " is active" + NEWLINE;
      case "Active CarePlan":
        String plan = findReferencedType(logic);
        return "CarePlan " + plan + " is active" + NEWLINE;
      case "Active Medication":
        String med = findReferencedType(logic);
        return "Medication " + med + " is active" + NEWLINE;
      case "Active Allergy":
        String alg = findReferencedType(logic);
        return "Allergy " + alg + " is active" + NEWLINE;
      case "True":
      case "False":
        return conditionType;

      default:
        throw new RuntimeException("Unsupported condition: " + conditionType);
    }
  }

  private static String findReferencedType(JsonObject logic) {
    if (logic.has("codes")) {
      JsonObject coding = logic.get("codes").getAsJsonArray().get(0).getAsJsonObject();
      return toCodeString(coding, false);
    } else if (logic.has("referenced_by_attribute")) {
      return "Referenced By Attribute: '" + logic.get("referenced_by_attribute").getAsString()
          + "'";
    } else {
      String conditionType = logic.get("condition_type").getAsString();
      throw new RuntimeException(
          conditionType + " condition must be specified by code or attribute");
    }
  }
}<|MERGE_RESOLUTION|>--- conflicted
+++ resolved
@@ -415,13 +415,8 @@
         }
         if (state.has("model")) {
           details.append("Model: ")
-<<<<<<< HEAD
-          .append(state.get("model").getAsString())
-          .append(NEWLINE);
-=======
             .append(state.get("model").getAsString())
             .append(NEWLINE);
->>>>>>> dd88528f
         }
         break;
       case "DeviceEnd":
@@ -437,11 +432,7 @@
         List<String> supplyCode = new ArrayList<String>();
         supplyCode.add("Code");
 
-<<<<<<< HEAD
-        state.get("supplies").getAsJsonArray().forEach( (supplyElement) -> {
-=======
         state.get("supplies").getAsJsonArray().forEach((supplyElement) -> {
->>>>>>> dd88528f
           JsonObject supply = supplyElement.getAsJsonObject();
           supplyQuantity.add(supply.get("quantity").getAsString());
 
