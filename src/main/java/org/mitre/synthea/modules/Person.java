package org.mitre.synthea.modules;


import java.io.Serializable;
import java.util.HashMap;
import java.util.List;
import java.util.Map;
import java.util.Random;
import java.util.concurrent.ConcurrentHashMap;
import java.util.concurrent.TimeUnit;

import org.mitre.synthea.modules.HealthRecord.Code;
import org.mitre.synthea.world.Hospital;
import org.mitre.synthea.world.Provider;

import com.vividsolutions.jts.geom.Point;

public class Person implements Serializable
{
	private static final long serialVersionUID = 4322116644425686379L;

	public static final String BIRTHDATE = "birthdate";
	public static final String NAME = "name";
	public static final String RACE = "race";
	public static final String GENDER = "gender";
	public static final String ID = "id";
	public static final String ADDRESS = "address";
	public static final String CITY = "city";
	public static final String STATE = "state";
	public static final String ZIP = "zip";
	public static final String COORDINATE = "coordinate";
	public static final String SOCIOECONOMIC_SCORE = "socioeconomic_score";
	public static final String SOCIOECONOMIC_CATEGORY = "socioeconomic_category";
	public static final String INCOME = "income";
	public static final String INCOME_LEVEL = "income_level";
	public static final String EDUCATION = "education";
	public static final String EDUCATION_LEVEL = "education_level";
	public static final String OCCUPATION_LEVEL = "occupation_level";
	public static final String CHW_INTERVENTION = "CHW Intervention";
	public static final String SMOKER = "smoker";
	public static final String ALCOHOLIC = "alcoholic";
	public static final String ADHERENCE = "adherence";

	public final Random random;
	public final long seed;
	public Map<String,Object> attributes;
	public Map<VitalSign, Double> vitalSigns;
	private Map<String,Map<String,Integer>> symptoms;
	public EventList events;
	public HealthRecord record;
	/** history of the currently active module */
	public List<State> history;
	
	public Person(long seed) {
		this.seed = seed; // keep track of seed so it can be exported later
		random = new Random(seed);
		attributes = new ConcurrentHashMap<String,Object>();
		vitalSigns = new ConcurrentHashMap<VitalSign,Double>();
		symptoms = new ConcurrentHashMap<String,Map<String,Integer>>();
		events = new EventList();
		record = new HealthRecord();
	}

	public double rand() {
		return random.nextDouble();
	}
	
	public double rand(double low, double high) {
		return (low + ((high - low) * random.nextDouble()));
	}
	
	public long ageInMilliseconds(long time) {
		long age = 0;
		if(attributes.containsKey(BIRTHDATE)) {
			age = time - (long)attributes.get(BIRTHDATE);
		}
		return age;
	}
	
	public int ageInMonths(long time)
	{
		// TODO - would prefer something more robust for these
		long age = ageInMilliseconds(time);
		return (int) (TimeUnit.MILLISECONDS.toDays(age) / (365.25 / 12));
	}
	
	public int ageInYears(long time) {
		long age = ageInMilliseconds(time);
		return (int) (TimeUnit.MILLISECONDS.toDays(age) / 365.25);
	}
	
	public boolean alive(long time) {
		return (events.event(Event.BIRTH) != null && events.before(time, Event.DEATH).isEmpty());
	}
	
	public void setSymptom(String cause, String type, int value) {
		if(!symptoms.containsKey(type)) {
			symptoms.put(type, new ConcurrentHashMap<String,Integer>());
		}
		symptoms.get(type).put(cause, value);
	}
	
	public int getSymptom(String type) {
		int max = 0;
		if(symptoms.containsKey(type)) {
			Map<String,Integer> typedSymptoms = symptoms.get(type);
			for(String cause : typedSymptoms.keySet()) {
				if(typedSymptoms.get(cause) > max) {
					max = typedSymptoms.get(cause);
				}
			}
		}
		return max;
	}
	
	public Double getVitalSign(VitalSign vitalSign)
	{
		return vitalSigns.get(vitalSign);
	}
	
	public void setVitalSign(VitalSign vitalSign, double value)
	{
		vitalSigns.put(vitalSign, value);
	}
	
	public void recordDeath(long time, Code cause, String ruleName)
	{
		events.create(time, Event.DEATH, ruleName, true);

		if (record.death == null)
		{
			record.death = time;
		} else
		{
			// it's possible for a person to have a death date in the future 
			// (ex, a condition with some life expectancy sets a future death date)
			// but then the patient dies sooner because of something else
			record.death = Math.min(record.death, time);
		}
	}
	
	/**
	 * @return total : sum of all the symptom severities. This number drives care-seeking behaviors.
	 */
	public int symptomTotal() {
		int total = 0;
		for(String type : symptoms.keySet()) {
			total += getSymptom(type);			
		}
		return total;
	}

	public void resetSymptoms() {
		symptoms.clear();
	}

	public boolean hadPriorState(String name) {
		if(history == null) {
			return false;
		}
		for(State state : history) {
			if(state.name == name) {
				return true;
			}
		}
		return false;
	}

	public boolean hadPriorStateSince(String priorState, long time) {
		if(history == null) {
			return false;
		}
		for(State state : history) {
			if(state.name.equals(priorState)) {
				return true;
			} else if(state.exited > 0 && state.exited <= time) {
				// break out when we reach the desired time
				return false;
			}
		}
		return false;
	}

	public boolean hadPriorStateSince(String priorState, String sinceState) {
		if(history == null) {
			return false;
		}
		for(State state : history) {
			if(state.name.equals(priorState)) {
				return true;
			} else if(state.name.equals(sinceState)) {
				return false;
			}
		}
		return false;
	}
	
<<<<<<< HEAD
	public static void chwEncounter(Person person, long time, String deploymentType){
		CommunityHealthWorker chw = CommunityHealthWorker.findNearbyCHW(person, time, deploymentType);
		if(chw != null) {

			// encounter class doesn't fit into the FHIR-prescribed set
			// so we use our own "community" encounter class
			Encounter enc = person.record.encounterStart(time, "community");
			enc.chw = chw;
			// TODO - different codes based on different services offered?
			enc.codes.add( new Code("SNOMED-CT","389067005","Community health procedure") );

			enc.stop = time + TimeUnit.MINUTES.toMillis(35); // encounter lasts 35 minutes on avg
			
			chw.incrementEncounters(deploymentType, Utilities.getYear(time));

			int chw_interventions = (int) person.attributes.getOrDefault(Person.CHW_INTERVENTION, 0);
			chw_interventions++;
			person.attributes.put(Person.CHW_INTERVENTION, chw_interventions);
			if((boolean) person.attributes.getOrDefault(Person.SMOKER, false) && (boolean) chw.attributes.getOrDefault(CommunityHealthWorker.TOBACCO_SCREENING, false)) {
				double quit_smoking_chw_delta = Double.parseDouble( Config.get("lifecycle.quit_smoking.chw_delta", "0.3"));
				double smoking_duration_factor_per_year = Double.parseDouble( Config.get("lifecycle.quit_smoking.smoking_duration_factor_per_year", "1.0"));
				double probability = (double) person.attributes.get(LifecycleModule.QUIT_SMOKING_PROBABILITY);
				int numberOfYearsSmoking = (int) person.ageInYears(time) - 15;
				probability += (quit_smoking_chw_delta / (smoking_duration_factor_per_year * numberOfYearsSmoking));
				person.attributes.put(LifecycleModule.QUIT_SMOKING_PROBABILITY, probability);
			}
			
			if((boolean) person.attributes.getOrDefault(Person.ALCOHOLIC, false) && (boolean) chw.attributes.getOrDefault(CommunityHealthWorker.ALCOHOL_SCREENING, false)) {
				double quit_alcoholism_chw_delta = Double.parseDouble( Config.get("lifecycle.quit_alcoholism.chw_delta", "0.3"));
				double alcoholism_duration_factor_per_year = Double.parseDouble( Config.get("lifecycle.quit_alcoholism.alcoholism_duration_factor_per_year", "1.0"));
				double probability = (double) person.attributes.get(LifecycleModule.QUIT_ALCOHOLISM_PROBABILITY);
				int numberOfYearsAlcoholic = (int) person.ageInYears(time) - 25;
				probability += (quit_alcoholism_chw_delta / (alcoholism_duration_factor_per_year * numberOfYearsAlcoholic));
				person.attributes.put(LifecycleModule.QUIT_ALCOHOLISM_PROBABILITY, probability);
			}
			
			double adherence_chw_delta = Double.parseDouble( Config.get("lifecycle.aherence.chw_delta", "0.3"));
			double probability = (double) person.attributes.get(LifecycleModule.ADHERENCE_PROBABILITY);
			probability += (adherence_chw_delta);
			person.attributes.put(LifecycleModule.ADHERENCE_PROBABILITY, probability);
			
			if((boolean) chw.attributes.getOrDefault(CommunityHealthWorker.BLOOD_PRESSURE_SCREENING, false)) {
				double cardiorisk = (double) person.attributes.get("cardio_risk");
				//if the person got a bp screening, cardio risk is halved. temporary
				cardiorisk = cardiorisk / 2;
				person.attributes.put("cardio_risk", cardiorisk);
			}
=======
	public void chwEncounter(long time, String deploymentType)
	{
		CommunityHealthWorker chw = CommunityHealthWorker.findNearbyCHW(this, time, deploymentType);
		if(chw != null)
		{
			chw.performEncounter(this, time, deploymentType);
>>>>>>> 159cdf92
		}
	}
	
	// Providers API -----------------------------------------------------------
	public static final String CURRENTPROVIDER = "currentProvider";
	public static final String PREFERREDAMBULATORYPROVIDER = "preferredAmbulatoryProvider";
	public static final String PREFERREDINPATIENTPROVIDER = "preferredInpatientProvider";
	public static final String PREFERREDEMERGENCYPROVIDER = "preferredEmergencyProvider";
	
	
	public Provider getAmbulatoryProvider(){
		return (Provider) attributes.get(PREFERREDAMBULATORYPROVIDER);
	}
	
	public void setAmbulatoryProvider(){
		Point personLocation = (Point) attributes.get(Person.COORDINATE);
		Provider provider = Hospital.findClosestAmbulatory(personLocation);
		attributes.put(PREFERREDAMBULATORYPROVIDER, provider);
	}
	
	public void setAmbulatoryProvider(Provider provider){
		attributes.put(PREFERREDAMBULATORYPROVIDER, provider);
	}
	
	public Provider getInpatientProvider(){
		return (Provider) attributes.get(PREFERREDINPATIENTPROVIDER);
	}
	
	public void setInpatientProvider(){
		Point personLocation = (Point) attributes.get(Person.COORDINATE);
		Provider provider = Hospital.findClosestInpatient(personLocation);
		attributes.put(PREFERREDINPATIENTPROVIDER, provider);
	}
	
	public void setInpatientProvider(Provider provider){
		attributes.put(PREFERREDINPATIENTPROVIDER, provider);
	}
	
	public Provider getEmergencyProvider(){
		return (Provider) attributes.get(PREFERREDEMERGENCYPROVIDER);
	}

	public void setEmergencyProvider(){
		Point personLocation = (Point) attributes.get(Person.COORDINATE);
		Provider provider = Hospital.findClosestEmergency(personLocation);
		attributes.put(PREFERREDEMERGENCYPROVIDER, provider);
	}
	
	public void setEmergencyProvider(Provider provider){
		if(provider == null){
			Point personLocation = (Point) attributes.get(Person.COORDINATE);
			provider = Hospital.findClosestEmergency(personLocation);
		}
		attributes.put(PREFERREDEMERGENCYPROVIDER, provider);
	}
	
	public void addCurrentProvider(String context, Provider provider){
		if(attributes.containsKey(CURRENTPROVIDER)){
			Map<String, Provider> currentProviders = (Map) attributes.get(CURRENTPROVIDER);
			currentProviders.put(context, provider);
			attributes.put(CURRENTPROVIDER, currentProviders);
		} else {
			Map<String, Provider> currentProviders = new HashMap<String, Provider>();
			currentProviders.put(context, provider);
			attributes.put(CURRENTPROVIDER, currentProviders);
		}
	}
	
	public void removeCurrentProvider(String module){
		Map<String, Provider> currentProviders = (Map) attributes.get(CURRENTPROVIDER);
		currentProviders.remove(module);
	}
	
	public Provider getCurrentProvider(String module){
		Map<String, Provider> currentProviders = (Map) attributes.get(CURRENTPROVIDER);
		return currentProviders.get(module);
	}
}<|MERGE_RESOLUTION|>--- conflicted
+++ resolved
@@ -126,17 +126,6 @@
 	public void recordDeath(long time, Code cause, String ruleName)
 	{
 		events.create(time, Event.DEATH, ruleName, true);
-
-		if (record.death == null)
-		{
-			record.death = time;
-		} else
-		{
-			// it's possible for a person to have a death date in the future 
-			// (ex, a condition with some life expectancy sets a future death date)
-			// but then the patient dies sooner because of something else
-			record.death = Math.min(record.death, time);
-		}
 	}
 	
 	/**
@@ -195,62 +184,12 @@
 		return false;
 	}
 	
-<<<<<<< HEAD
-	public static void chwEncounter(Person person, long time, String deploymentType){
-		CommunityHealthWorker chw = CommunityHealthWorker.findNearbyCHW(person, time, deploymentType);
-		if(chw != null) {
-
-			// encounter class doesn't fit into the FHIR-prescribed set
-			// so we use our own "community" encounter class
-			Encounter enc = person.record.encounterStart(time, "community");
-			enc.chw = chw;
-			// TODO - different codes based on different services offered?
-			enc.codes.add( new Code("SNOMED-CT","389067005","Community health procedure") );
-
-			enc.stop = time + TimeUnit.MINUTES.toMillis(35); // encounter lasts 35 minutes on avg
-			
-			chw.incrementEncounters(deploymentType, Utilities.getYear(time));
-
-			int chw_interventions = (int) person.attributes.getOrDefault(Person.CHW_INTERVENTION, 0);
-			chw_interventions++;
-			person.attributes.put(Person.CHW_INTERVENTION, chw_interventions);
-			if((boolean) person.attributes.getOrDefault(Person.SMOKER, false) && (boolean) chw.attributes.getOrDefault(CommunityHealthWorker.TOBACCO_SCREENING, false)) {
-				double quit_smoking_chw_delta = Double.parseDouble( Config.get("lifecycle.quit_smoking.chw_delta", "0.3"));
-				double smoking_duration_factor_per_year = Double.parseDouble( Config.get("lifecycle.quit_smoking.smoking_duration_factor_per_year", "1.0"));
-				double probability = (double) person.attributes.get(LifecycleModule.QUIT_SMOKING_PROBABILITY);
-				int numberOfYearsSmoking = (int) person.ageInYears(time) - 15;
-				probability += (quit_smoking_chw_delta / (smoking_duration_factor_per_year * numberOfYearsSmoking));
-				person.attributes.put(LifecycleModule.QUIT_SMOKING_PROBABILITY, probability);
-			}
-			
-			if((boolean) person.attributes.getOrDefault(Person.ALCOHOLIC, false) && (boolean) chw.attributes.getOrDefault(CommunityHealthWorker.ALCOHOL_SCREENING, false)) {
-				double quit_alcoholism_chw_delta = Double.parseDouble( Config.get("lifecycle.quit_alcoholism.chw_delta", "0.3"));
-				double alcoholism_duration_factor_per_year = Double.parseDouble( Config.get("lifecycle.quit_alcoholism.alcoholism_duration_factor_per_year", "1.0"));
-				double probability = (double) person.attributes.get(LifecycleModule.QUIT_ALCOHOLISM_PROBABILITY);
-				int numberOfYearsAlcoholic = (int) person.ageInYears(time) - 25;
-				probability += (quit_alcoholism_chw_delta / (alcoholism_duration_factor_per_year * numberOfYearsAlcoholic));
-				person.attributes.put(LifecycleModule.QUIT_ALCOHOLISM_PROBABILITY, probability);
-			}
-			
-			double adherence_chw_delta = Double.parseDouble( Config.get("lifecycle.aherence.chw_delta", "0.3"));
-			double probability = (double) person.attributes.get(LifecycleModule.ADHERENCE_PROBABILITY);
-			probability += (adherence_chw_delta);
-			person.attributes.put(LifecycleModule.ADHERENCE_PROBABILITY, probability);
-			
-			if((boolean) chw.attributes.getOrDefault(CommunityHealthWorker.BLOOD_PRESSURE_SCREENING, false)) {
-				double cardiorisk = (double) person.attributes.get("cardio_risk");
-				//if the person got a bp screening, cardio risk is halved. temporary
-				cardiorisk = cardiorisk / 2;
-				person.attributes.put("cardio_risk", cardiorisk);
-			}
-=======
 	public void chwEncounter(long time, String deploymentType)
 	{
 		CommunityHealthWorker chw = CommunityHealthWorker.findNearbyCHW(this, time, deploymentType);
 		if(chw != null)
 		{
 			chw.performEncounter(this, time, deploymentType);
->>>>>>> 159cdf92
 		}
 	}
 	
