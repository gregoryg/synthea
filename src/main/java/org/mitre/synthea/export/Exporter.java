package org.mitre.synthea.export;

import java.io.File;
import java.io.IOException;
import java.nio.file.Files;
import java.nio.file.Path;
import java.nio.file.Paths;
import java.nio.file.StandardOpenOption;
import java.util.ArrayList;
import java.util.Collections;
import java.util.Iterator;
import java.util.List;
import java.util.function.Predicate;

import org.mitre.synthea.engine.Generator;
import org.mitre.synthea.helpers.Config;
import org.mitre.synthea.helpers.Utilities;
import org.mitre.synthea.modules.DeathModule;
import org.mitre.synthea.world.agents.Person;
import org.mitre.synthea.world.concepts.HealthRecord;
import org.mitre.synthea.world.concepts.HealthRecord.Encounter;
import org.mitre.synthea.world.concepts.HealthRecord.Observation;
import org.mitre.synthea.world.concepts.HealthRecord.Report;

public abstract class Exporter {
  /**
   * Export a single patient, into all the formats supported. (Formats may be enabled or disabled by
   * configuration)
   *
   * @param person   Patient to export
   * @param stopTime Time at which the simulation stopped
   */
  public static void export(Person person, long stopTime) {
    int yearsOfHistory = Integer.parseInt(Config.get("exporter.years_of_history"));
    if (yearsOfHistory > 0) {
      person = filterForExport(person, yearsOfHistory, stopTime);
    }
    // Defaults to STU3 output
    if (Boolean.parseBoolean(Config.get("exporter.fhir.export"))) {
      String bundleJson = FhirStu3.convertToFHIR(person, stopTime);
      File outDirectory = getOutputFolder("fhir", person);
      Path outFilePath = outDirectory.toPath().resolve(filename(person, "json"));

      try {
        Files.write(outFilePath, Collections.singleton(bundleJson), StandardOpenOption.CREATE_NEW);
      } catch (IOException e) {
        e.printStackTrace();
      }
    }
    if (Boolean.parseBoolean(Config.get("exporter.fhir_dstu2.export"))) {
      String bundleJson = FhirDstu2.convertToFHIR(person, stopTime);
      File outDirectory = getOutputFolder("fhir_dstu2", person);
      Path outFilePath = outDirectory.toPath().resolve(filename(person, "json"));

      try {
        Files.write(outFilePath, Collections.singleton(bundleJson), StandardOpenOption.CREATE_NEW);
      } catch (IOException e) {
        e.printStackTrace();
      }
    }
    if (Boolean.parseBoolean(Config.get("exporter.fhir_r4.export"))) {
      String bundleJson = FhirR4.convertToFHIR(person, stopTime);
      File outDirectory = getOutputFolder("fhir_r4", person);
      Path outFilePath = outDirectory.toPath().resolve(filename(person, "json"));

      try {
        Files.write(outFilePath, Collections.singleton(bundleJson), StandardOpenOption.CREATE_NEW);
      } catch (IOException e) {
        e.printStackTrace();
      }
    }
    if (Boolean.parseBoolean(Config.get("exporter.ccda.export"))) {
      String ccdaXml = CCDAExporter.export(person, stopTime);

      File outDirectory = getOutputFolder("ccda", person);
      Path outFilePath = outDirectory.toPath().resolve(filename(person, "xml"));

      try {
        Files.write(outFilePath, Collections.singleton(ccdaXml), StandardOpenOption.CREATE_NEW);
      } catch (IOException e) {
        e.printStackTrace();
      }
    }
    if (Boolean.parseBoolean(Config.get("exporter.csv.export"))) {
      try {
        CSVExporter.getInstance().export(person, stopTime);
      } catch (IOException e) {
        e.printStackTrace();
      }
    }

    if (Boolean.parseBoolean(Config.get("exporter.text.export"))) {
      try {
        TextExporter.exportAll(person, stopTime);
      } catch (IOException e) {
        e.printStackTrace();
      }
    }

    if (Boolean.parseBoolean(Config.get("exporter.text.per_encounter_export"))) {
      try {
        TextExporter.exportEncounter(person, stopTime);
      } catch (IOException e) {
        e.printStackTrace();
      }
    }

    if (Boolean.parseBoolean(Config.get("exporter.cdw.export"))) {
      try {
        CDWExporter.getInstance().export(person, stopTime);
      } catch (IOException e) {
        e.printStackTrace();
      }
    }
  }

  /**
   * Run any exporters that require the full dataset to be generated prior to exporting.
   * (E.g., an aggregate statistical exporter)
   *
   * @param generator Generator that generated the patients
   */
  public static void runPostCompletionExports(Generator generator) {
    try {
      HospitalExporter.export(generator.stop);
    } catch (Exception e) {
      e.printStackTrace();
    }

    try {
      HospitalDSTU2Exporter.export(generator.stop);
    } catch (Exception e) {
      e.printStackTrace();
    }

    if (Boolean.parseBoolean(Config.get("exporter.cost_access_outcomes_report"))) {
      ReportExporter.export(generator);
    }

    if (Boolean.parseBoolean(Config.get("exporter.prevalence_report"))) {
      try {
        PrevalenceReport.export(generator);
      } catch (Exception e) {
        System.err.println("Prevalence report generation failed!");
        e.printStackTrace();
      }
    }

    if (Boolean.parseBoolean(Config.get("exporter.custom_report"))) {
      try {
        CustomSqlReport.export(generator);
      } catch (Exception e) {
        System.err.println("Custom report generation failed!");
        e.printStackTrace();
      }
    }

    if (Boolean.parseBoolean(Config.get("exporter.cdw.export"))) {
      CDWExporter.getInstance().writeFactTables();
    }
  }

  /**
   * Filter the patient's history to only the last __ years
   * but also include relevant history from before that. Exclude
   * any history that occurs after the specified end_time -- typically
   * this is the current time/System.currentTimeMillis().
   *
   * @param original    The Person to filter.
   * @param yearsToKeep The last __ years to keep.
   * @param endTime     The time the history ends.
   * @return Modified Person with history expunged.
   */
  public static Person filterForExport(Person original, int yearsToKeep, long endTime) {


    long cutoffDate = endTime - Utilities.convertTime("years", yearsToKeep);

    Predicate<HealthRecord.Entry> notFutureDated = e -> e.start <= endTime;

    // TODO: clone the patient so that we export only the last _ years
    // but the rest still exists, just in case
    Person filtered = original; //.clone();
    //filtered.record = original.record.clone();

    final HealthRecord record = filtered.record;

    for (Encounter encounter : record.encounters) {
      List<HealthRecord.Entry> claimItems = encounter.claim.items;
      // keep conditions if still active, regardless of start date
      Predicate<HealthRecord.Entry> conditionActive = c -> record.conditionActive(c.type);
      // or if the condition was active at any point since the cutoff date
      Predicate<HealthRecord.Entry> activeWithinCutoff = c -> c.stop != 0L && c.stop > cutoffDate;
      Predicate<HealthRecord.Entry> keepCondition = conditionActive.or(activeWithinCutoff);
      filterEntries(encounter.conditions, claimItems, cutoffDate, endTime, keepCondition);

      // allergies are essentially the same as conditions
      filterEntries(encounter.allergies, claimItems, cutoffDate, endTime, keepCondition);

      // some of the "future death" logic could potentially add a future-dated death certificate
      Predicate<Observation> isCauseOfDeath =
          o -> DeathModule.CAUSE_OF_DEATH_CODE.code.equals(o.type);
      // keep cause of death unless it's future dated
      Predicate<Observation> keepObservation = isCauseOfDeath.and(notFutureDated);
      filterEntries(encounter.observations, claimItems, cutoffDate, endTime, keepObservation);

      // keep all death certificates, unless they are future-dated
      Predicate<Report> isDeathCertificate = r -> DeathModule.DEATH_CERTIFICATE.code.equals(r.type);
      Predicate<Report> keepReport = isDeathCertificate.and(notFutureDated);
      filterEntries(encounter.reports, claimItems, cutoffDate, endTime, keepReport);

      filterEntries(encounter.procedures, claimItems, cutoffDate, endTime, null);

      // keep medications if still active, regardless of start date
      filterEntries(encounter.medications, claimItems, cutoffDate, endTime,
          med -> record.medicationActive(med.type));

      filterEntries(encounter.immunizations, claimItems, cutoffDate, endTime, null);

      // keep careplans if they are still active, regardless of start date
      filterEntries(encounter.careplans, claimItems, cutoffDate, endTime,
          cp -> record.careplanActive(cp.type));
    }

    // if ANY of these are not empty, the encounter is not empty
    Predicate<Encounter> encounterNotEmpty = e ->
        !e.conditions.isEmpty() || !e.allergies.isEmpty()
            || !e.observations.isEmpty() || !e.reports.isEmpty()
            || !e.procedures.isEmpty() || !e.medications.isEmpty()
            || !e.immunizations.isEmpty() || !e.careplans.isEmpty();

    Predicate<Encounter> isDeathCertification =
        e -> !e.codes.isEmpty() && DeathModule.DEATH_CERTIFICATION.equals(e.codes.get(0));
    Predicate<Encounter> keepEncounter =
        encounterNotEmpty.or(isDeathCertification.and(notFutureDated));

    // finally filter out any empty encounters
    filterEntries(record.encounters, Collections.emptyList(), cutoffDate, endTime, keepEncounter);

    return filtered;
  }

  /**
   * Helper function to filter entries from a list. Entries are kept if their date range falls
   * within the provided range or if `keepFunction` is provided, and returns `true` for the given
   * entry.
   *
   * @param entries      List of `Entry`s to filter
   * @param claimItems   List of ClaimItems, from which any removed items should also be removed.
   * @param cutoffDate   Minimum date, entries older than this may be discarded
   * @param endTime      Maximum date, entries newer than this may be discarded
   * @param keepFunction Keep function, if this function returns `true` for an entry then it will
   *                     be kept
   */
  private static <E extends HealthRecord.Entry> void filterEntries(List<E> entries,
      List<HealthRecord.Entry> claimItems, long cutoffDate,
      long endTime, Predicate<E> keepFunction) {

    Iterator<E> iterator = entries.iterator();
    // iterator allows us to use the remove() method
    while (iterator.hasNext()) {
      E entry = iterator.next();
      // if the entry is not within the keep time range,
      // and the special keep function (if provided) doesn't say keep it
      // remove it from the list
      if (!entryWithinTimeRange(entry, cutoffDate, endTime)
          && (keepFunction == null || !keepFunction.test(entry))) {
        iterator.remove();

        claimItems.removeIf(ci -> ci == entry);
        // compare with == because we only care if it's the actual same object
      }
    }
  }

  private static boolean entryWithinTimeRange(
      HealthRecord.Entry e, long cutoffDate, long endTime) {

    if (e.start > cutoffDate && e.start <= endTime) {
      return true; // trivial case, when we're within the last __ years
    }

    // if the entry has a stop time, check if the effective date range overlapped the last __ years
    if (e.stop != 0L && e.stop > cutoffDate) {

      if (e.stop > endTime) {
        // If any entries have an end date in the future but are within the cutoffDate,
        // remove the end date but keep the entry (since it's still active).
        e.stop = 0L;
      }

      return true;
    }

    return false;
  }

  /**
   * Get the folder where the patient record should be stored.
   * See the configuration settings "exporter.subfolders_by_id_substring" and
   * "exporter.baseDirectory".
   *
   * @param folderName The base folder to use.
   * @param person     The person being exported.
   * @return Either the base folder provided, or a subdirectory, depending on configuration
   *     settings.
   */
  public static File getOutputFolder(String folderName, Person person) {
    List<String> folders = new ArrayList<>();

    folders.add(folderName);

    if (person != null
        && Boolean.parseBoolean(Config.get("exporter.subfolders_by_id_substring"))) {
      String id = (String) person.attributes.get(Person.ID);

      folders.add(id.substring(0, 2));
      folders.add(id.substring(0, 3));
    }

    String baseDirectory = Config.get("exporter.baseDirectory");

    File f = Paths.get(baseDirectory, folders.toArray(new String[0])).toFile();
    f.mkdirs();

    return f;
  }

  /**
   * Get the filename to used to export the patient record.
   * See the configuration setting "exporter.use_uuid_filenames".
   *
   * @param person    The person being exported.
   * @param extension The file extension to use.
   * @return The filename only (not a path).
   */
  public static String filename(Person person, String extension) {
    if (Boolean.parseBoolean(Config.get("exporter.use_uuid_filenames"))) {
      return person.attributes.get(Person.ID) + "." + extension;
    } else {
      // ensure unique filenames for now
      return person.attributes.get(Person.NAME).toString().replace(' ', '_') + "_"
          + person.attributes.get(Person.ID) + "."
          + extension;
    }
  }

<<<<<<< HEAD
=======
  /**
   * Get the file name to be used to export this encounter record.
   *
   * @param person          The person being exported.
   * @param encounterNumber The number of the encounter.
   * @param extension       The file extension to use.
   * @return The filename only (not a path).
   */
>>>>>>> d6bfe11b
  public static String filename_per_encounter(Person person, String encounterNumber,
      String extension) {
    if (Boolean.parseBoolean(Config.get("exporter.use_uuid_filenames"))) {
      return person.attributes.get(Person.ID) + "_" + encounterNumber + "." + extension;
    } else {
      return person.attributes.get(Person.NAME).toString().replace(' ', '_') + "_"
          + person.attributes.get(Person.ID) + "_" + encounterNumber + "." + extension;
    }
  }
}<|MERGE_RESOLUTION|>--- conflicted
+++ resolved
@@ -345,8 +345,6 @@
     }
   }
 
-<<<<<<< HEAD
-=======
   /**
    * Get the file name to be used to export this encounter record.
    *
@@ -355,7 +353,6 @@
    * @param extension       The file extension to use.
    * @return The filename only (not a path).
    */
->>>>>>> d6bfe11b
   public static String filename_per_encounter(Person person, String encounterNumber,
       String extension) {
     if (Boolean.parseBoolean(Config.get("exporter.use_uuid_filenames"))) {
