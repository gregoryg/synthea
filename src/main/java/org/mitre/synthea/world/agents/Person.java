package org.mitre.synthea.world.agents;

import java.awt.geom.Point2D;
import java.io.Serializable;
import java.math.BigDecimal;
import java.math.RoundingMode;
import java.time.Instant;
import java.time.LocalDate;
import java.time.Period;
import java.time.ZoneId;
import java.util.Arrays;
import java.util.HashMap;
import java.util.HashSet;
import java.util.List;
import java.util.Map;
import java.util.Set;
import java.util.concurrent.ConcurrentHashMap;
import java.util.ArrayList;
import java.util.HashSet;
import java.util.Set;

import org.apache.commons.math3.random.JDKRandomGenerator;
<<<<<<< HEAD
import org.mitre.synthea.engine.ExpressedConditionRecord;
import org.mitre.synthea.engine.ExpressedSymptom;
=======
>>>>>>> 7d283ffb
import org.mitre.synthea.engine.Module;
import org.mitre.synthea.engine.State;
import org.mitre.synthea.helpers.Config;
import org.mitre.synthea.helpers.ConstantValueGenerator;
import org.mitre.synthea.helpers.Utilities;
import org.mitre.synthea.helpers.ValueGenerator;
import org.mitre.synthea.modules.QualityOfLifeModule;
import org.mitre.synthea.world.concepts.HealthRecord;
import org.mitre.synthea.world.concepts.HealthRecord.Code;
import org.mitre.synthea.world.concepts.HealthRecord.Encounter;
import org.mitre.synthea.world.concepts.HealthRecord.EncounterType;
import org.mitre.synthea.world.concepts.VitalSign;
import org.mitre.synthea.world.geography.quadtree.QuadTreeElement;

public class Person implements Serializable, QuadTreeElement {
  private static final long serialVersionUID = 4322116644425686379L;
  private static final ZoneId timeZone = ZoneId.systemDefault();

  public static final String BIRTHDATE = "birthdate";
  public static final String DEATHDATE = "deathdate";
  public static final String FIRST_NAME = "first_name";
  public static final String LAST_NAME = "last_name";
  public static final String MAIDEN_NAME = "maiden_name";
  public static final String NAME_PREFIX = "name_prefix";
  public static final String NAME_SUFFIX = "name_suffix";
  public static final String NAME = "name";
  public static final String RACE = "race";
  public static final String ETHNICITY = "ethnicity";
  public static final String FIRST_LANGUAGE = "first_language";
  public static final String GENDER = "gender";
  public static final String MULTIPLE_BIRTH_STATUS = "multiple_birth_status";
  public static final String TELECOM = "telecom";
  public static final String ID = "id";
  public static final String ADDRESS = "address";
  public static final String CITY = "city";
  public static final String STATE = "state";
  public static final String ZIP = "zip";
  public static final String BIRTHPLACE = "birthplace";
  public static final String BIRTH_CITY = "birth_city";
  public static final String BIRTH_STATE = "birth_state";
  public static final String BIRTH_COUNTRY = "birth_country";
  public static final String COORDINATE = "coordinate";
  public static final String NAME_MOTHER = "name_mother";
  public static final String NAME_FATHER = "name_father";
  public static final String MARITAL_STATUS = "marital_status";
  public static final String SOCIOECONOMIC_SCORE = "socioeconomic_score";
  public static final String SOCIOECONOMIC_CATEGORY = "socioeconomic_category";
  public static final String INCOME = "income";
  public static final String INCOME_LEVEL = "income_level";
  public static final String EDUCATION = "education";
  public static final String EDUCATION_LEVEL = "education_level";
  public static final String OCCUPATION_LEVEL = "occupation_level";
  public static final String SMOKER = "smoker";
  public static final String ALCOHOLIC = "alcoholic";
  public static final String ADHERENCE = "adherence";
  public static final String IDENTIFIER_SSN = "identifier_ssn";
  public static final String IDENTIFIER_DRIVERS = "identifier_drivers";
  public static final String IDENTIFIER_PASSPORT = "identifier_passport";
  public static final String IDENTIFIER_SITE = "identifier_site";
  public static final String IDENTIFIER_RECORD_ID = "identifier_record_id";
  public static final String CONTACT_FAMILY_NAME = "contact_family_name";
  public static final String CONTACT_GIVEN_NAME = "contact_given_name";
  public static final String CONTACT_EMAIL = "contact_email";
  public static final String CAUSE_OF_DEATH = "cause_of_death";
  public static final String SEXUAL_ORIENTATION = "sexual_orientation";
  public static final String LOCATION = "location";
  public static final String ACTIVE_WEIGHT_MANAGEMENT = "active_weight_management";
  public static final String BMI_PERCENTILE = "bmi_percentile";
  public static final String GROWTH_TRAJECTORY = "growth_trajectory";
  public static final String CURRENT_WEIGHT_LENGTH_PERCENTILE = "current_weight_length_percentile";
  public static final String RECORD_GROUP = "record_group";
  public static final String LINK_ID = "link_id";
  private static final String DEDUCTIBLE = "deductible";
  private static final String LAST_MONTH_PAID = "last_month_paid";

  public final JDKRandomGenerator random;
  public final long seed;
  public long populationSeed;
  /** 
   * Tracks the last time that the person was updated over a serialize/deserialize.
   */
  public long lastUpdated;
  /**
   * Tracks the remaining modules for a person over a serialize/deserialize.
   */
  public List<Module> currentModules;
  public Map<String, Object> attributes;
  public Map<VitalSign, ValueGenerator> vitalSigns;
  /** Data structure for storing symptoms faced by a person.
   * Adding the Long keyset to keep track of the time a symptom is set. */
  Map<String, ExpressedSymptom> symptoms;
  /** Data structure for storing onset conditions (init_time, end_time).*/
  public ExpressedConditionRecord onsetConditionRecord;
  public Map<String, HealthRecord.Medication> chronicMedications;
  /** The active health record. */
  public HealthRecord record;
  /** Default health record. If "lossOfCareEnabled" is true, this is also the
   * record with entries that were covered by insurance. */
  public HealthRecord defaultRecord;
  /** Only used if "lossOfCareEnabled" is true. In that case, this health record
   * contains entries that should have, but did not, occur. */
  public HealthRecord lossOfCareRecord;
  /** Experimental feature flag. When "lossOfCareEnabled" is true, patients can miss
   * care due to cost or lack of health insurance coverage. */
  public boolean lossOfCareEnabled;
  /** Individual provider health records (if "hasMultipleRecords" is enabled). */
  public Map<String, HealthRecord> records;
  /** Flag that enables each provider having a different health record for each patient.
   * In other words, the patients entire record is split across provider systems. */
  public boolean hasMultipleRecords;
  /** History of the currently active module. */
  public List<State> history;
  /** Person's Payer History.
   * Each element in payerHistory array corresponds to the insurance held at that age.
   */
  public Payer[] payerHistory;
  // Each element in payerOwnerHistory array corresponds to the owner of the insurance at that age.
  private String[] payerOwnerHistory;
  /* Annual Health Expenses. */
  private Map<Integer, Double> annualHealthExpenses;
  /* Annual Health Coverage. */
  private Map<Integer, Double> annualHealthCoverage;

  /**
   * Person constructor.
   */
  public Person(long seed) {
    this.seed = seed; // keep track of seed so it can be exported later
    random = new JDKRandomGenerator((int) seed);
    attributes = new ConcurrentHashMap<String, Object>();
    vitalSigns = new ConcurrentHashMap<VitalSign, ValueGenerator>();
    symptoms = new ConcurrentHashMap<String, ExpressedSymptom>();   
    /* initialized the onsetConditions field */
    onsetConditionRecord = new ExpressedConditionRecord(this);    
    /* Chronic Medications which will be renewed at each Wellness Encounter */
    chronicMedications = new ConcurrentHashMap<String, HealthRecord.Medication>();
    hasMultipleRecords =
        Boolean.parseBoolean(Config.get("exporter.split_records", "false"));
    if (hasMultipleRecords) {
      records = new ConcurrentHashMap<String, HealthRecord>();
    }
    defaultRecord = new HealthRecord(this);
    lossOfCareEnabled =
        Boolean.parseBoolean(Config.get("generate.payers.loss_of_care", "false"));
    if (lossOfCareEnabled) {
      lossOfCareRecord = new HealthRecord(this);
    }
    record = defaultRecord;
    // 128 because it's a nice power of 2, and nobody will reach that age
    payerHistory = new Payer[128];
    payerOwnerHistory = new String[128];
    annualHealthExpenses = new HashMap<Integer, Double>();
    annualHealthCoverage = new HashMap<Integer, Double>();
  }

  /**
   * Retuns a random double.
   */
  public double rand() {
    return random.nextDouble();
  }

  /**
   * Returns a random double in the given range.
   */
  public double rand(double low, double high) {
    return (low + ((high - low) * random.nextDouble()));
  }

  /**
   * Returns a random double in the given range with no more that the specified
   * number of decimal places.
   */
  public double rand(double low, double high, Integer decimals) {
    double value = rand(low, high);
    if (decimals != null) {
      value = BigDecimal.valueOf(value).setScale(decimals, RoundingMode.HALF_UP).doubleValue();
    }
    return value;
  }

  /**
   * Helper function to get a random number based on an array of [min, max]. This
   * should be used primarily when pulling ranges from YML.
   * 
   * @param range array [min, max]
   * @return random double between min and max
   */
  public double rand(double[] range) {
    if (range == null || range.length != 2) {
      throw new IllegalArgumentException(
          "input range must be of length 2 -- got " + Arrays.toString(range));
    }

    if (range[0] > range[1]) {
      throw new IllegalArgumentException(
          "range must be of the form {low, high} -- got " + Arrays.toString(range));
    }

    return rand(range[0], range[1]);
  }

  /**
   * Return one of the options randomly with uniform distribution.
   * 
   * @param choices The options to be returned.
   * @return One of the options randomly selected.
   */
  public String rand(String[] choices) {
    return choices[random.nextInt(choices.length)];
  }

  /**
   * Helper function to get a random number based on an integer array of [min,
   * max]. This should be used primarily when pulling ranges from YML.
   * 
   * @param range array [min, max]
   * @return random double between min and max
   */
  public double rand(int[] range) {
    if (range == null || range.length != 2) {
      throw new IllegalArgumentException(
          "input range must be of length 2 -- got " + Arrays.toString(range));
    }

    if (range[0] > range[1]) {
      throw new IllegalArgumentException(
          "range must be of the form {low, high} -- got " + Arrays.toString(range));
    }

    return rand(range[0], range[1]);
  }

  /**
   * Returns a random integer.
   */
  public int randInt() {
    return random.nextInt();
  }

  /**
   * Returns a random integer in the given bound.
   */
  public int randInt(int bound) {
    return random.nextInt(bound);
  }

  /**
   * Returns a person's age in Period form.
   */
  public Period age(long time) {
    Period age = Period.ZERO;

    if (attributes.containsKey(BIRTHDATE)) {
      LocalDate now = Instant.ofEpochMilli(time).atZone(timeZone).toLocalDate();
      LocalDate birthdate = Instant.ofEpochMilli((long) attributes.get(BIRTHDATE))
          .atZone(timeZone).toLocalDate();
      age = Period.between(birthdate, now);
    }
    return age;
  }

  /**
   * Returns a person's age in decimal years. (ex. 7.5 ~ 7 years 6 months old)
   *
   * @param time The time when their age should be calculated.
   * @return decimal age in years
   */
  public double ageInDecimalYears(long time) {
    Period agePeriod = age(time);
    
    double years = agePeriod.getYears() + agePeriod.getMonths() / 12.0
        + agePeriod.getDays() / 365.2425;
    
    if (years < 0) {
      years = 0;
    }
    
    return years;
  }

  /**
   * Return the persons age in months at a given time.
   * 
   * @param time The time when their age should be calculated.
   * @return age in months. Can never be less than zero, even if given a time
   *         before they were born.
   */
  public int ageInMonths(long time) {
    int months = (int) age(time).toTotalMonths();
    if (months < 0) {
      months = 0;
    }
    return months;
  }

  /**
   * Returns the persons age in years at the given time.
   * 
   * @param time The time when their age should be calculated.
   * @return age in years. Can never be less than zero, even if given a time
   *         before they were born.
   */
  public int ageInYears(long time) {
    int years = age(time).getYears();
    if (years < 0) {
      years = 0;
    }
    return years;
  }

  /**
   * Returns whether a person is alive at the given time.
   */
  public boolean alive(long time) {
    boolean born = attributes.containsKey(Person.BIRTHDATE);
    Long died = (Long) attributes.get(Person.DEATHDATE);
    return (born && (died == null || died > time));
  }
<<<<<<< HEAD
  
  /**
  * Get the expressed symptoms.
  */
  public Map<String, ExpressedSymptom> getExpressedSymptoms() {
    return symptoms;
  }
  
  /**
  * Get the onsetonditionRecord.
  */
  public ExpressedConditionRecord getOnsetConditionRecord() {
    return onsetConditionRecord;
  }
  
  /** Updating the method for accounting of the time on which
   * the symptom is set. 
   */
  public void setSymptom(String module, String cause, String type, 
      long time, int value, Boolean addressed) {
=======

  public int providerCount() {
    int count = 1;
    if (hasMultipleRecords) {
      List<String> uuids = new ArrayList<String>(records.keySet());
      Set<String> uniqueUuids = new HashSet<String>(uuids);
      count = uniqueUuids.size();
    } else {
      count = record.providerCount();
    }
    return count;
  }

  public void setSymptom(String cause, String type, int value, Boolean addressed) {
>>>>>>> 7d283ffb
    if (!symptoms.containsKey(type)) {
      symptoms.put(type, new ExpressedSymptom(type));
    }
    ExpressedSymptom expressedSymptom = symptoms.get(type);
    expressedSymptom.onSet(module, cause, time, value, addressed);
  }
  
  /**
   * Method for retrieving the last time a given symptom has been updated from a given module.
   */
  public Long getSymptomLastUpdatedTime(String module, String symptom) {
    Long result = null;
    if (symptoms.containsKey(symptom)) {
      ExpressedSymptom expressedSymptom = symptoms.get(symptom);
      result = expressedSymptom.getSymptomLastUpdatedTime(module);
    }
    return result;
  }
  
  /**
   * Method for retrieving the value associated to a given symptom. 
   * This correspond to the maximum value across all potential causes.
   */
  public int getSymptom(String type) {
    int max = 0;
    if (symptoms.containsKey(type)) {
      ExpressedSymptom expressedSymptom = symptoms.get(type);
      max = expressedSymptom.getSymptom();
    }
    return max;
  }

  /**
   * Get active symptoms above some threshold.
   * TODO These symptoms are not filtered by time.
   * @return list of active symptoms above the threshold.
   */
  public Set<String> getSymptoms() {
    Set<String> active = new HashSet<String>(symptoms.keySet());
    for (String symptom : symptoms.keySet()) {
      int severity = getSymptom(symptom);
      if (severity < 20) {
        active.remove(symptom);
      }
    }
    return active;
  }

  /**
   * Mark the largest valued symptom as addressed.
   */
  public void addressLargestSymptom() {
    String highestType = "";
    String highestCause = "";
    int maxValue = 0;
    for (String type : symptoms.keySet()) {
      ExpressedSymptom expressedSymptom = symptoms.get(type);
      String cause = expressedSymptom.getSourceWithHighValue();
      if (cause != null) {
        int value = expressedSymptom.getValueFromSource(cause);
        if (value > maxValue) {
          maxValue = value;
          highestCause = cause;
          highestType = type;                
        }
      }
    }
    symptoms.get(highestType).addressSource(highestCause);
  }

  /**
   * Get a vital sign value.
   */
  public Double getVitalSign(VitalSign vitalSign, long time) {
    ValueGenerator valueGenerator = vitalSigns.get(vitalSign);
    if (valueGenerator == null) {
      throw new NullPointerException(
          "Vital sign '" + vitalSign + "' not set. Valid vital signs: " + vitalSigns.keySet());
    }
    double value = valueGenerator.getValue(time);
    int decimalPlaces;
    switch (vitalSign) {
      case DIASTOLIC_BLOOD_PRESSURE:
      case SYSTOLIC_BLOOD_PRESSURE:
      case HEART_RATE:
      case RESPIRATION_RATE:
        decimalPlaces = 0;
        break;
      case HEIGHT:
      case WEIGHT:
        decimalPlaces = 1;
        break;
      default:
        decimalPlaces = 2;
    }
    Double retVal = value;
    try {
      retVal = BigDecimal.valueOf(value)
              .setScale(decimalPlaces, RoundingMode.HALF_UP)
              .doubleValue();
    } catch (NumberFormatException e) {
      // Ignore, value was NaN or infinity.
    }
    return retVal;
  }

  public void setVitalSign(VitalSign vitalSign, ValueGenerator valueGenerator) {
    vitalSigns.put(vitalSign, valueGenerator);
  }

  /**
   * Convenience function to set a vital sign to a constant value.
   */
  public void setVitalSign(VitalSign vitalSign, double value) {
    if (!Double.isFinite(value)) {
      throw new IllegalArgumentException(String.format(
              "Vital signs must have finite values - %s is invalid", 
              Double.valueOf(value).toString()));
    }
    setVitalSign(vitalSign, new ConstantValueGenerator(this, value));
  }

  /**
   * Records a person's death.
   * 
   * @param time     the time of death.
   * @param cause    the cause of death.
   */
  public void recordDeath(long time, Code cause) {
    if (alive(time)) {
      attributes.put(Person.DEATHDATE, Long.valueOf(time));
      if (cause == null) {
        attributes.remove(CAUSE_OF_DEATH);
      } else {
        attributes.put(CAUSE_OF_DEATH, cause);
      }
      record.death = time;
    }
  }

  /**
   * The total number of all unaddressed symptom severities.
   * 
   * @return total : sum of all the symptom severities. This number drives
   *         care-seeking behaviors.
   */
  public int symptomTotal() {
    int total = 0;
    for (String type : symptoms.keySet()) {
      total += getSymptom(type);
    }
    return total;
  }

  public boolean hadPriorState(String name) {
    return hadPriorState(name, null, null);
  }

  /**
   * Check for prior existence of specified state. 
   */
  public boolean hadPriorState(String name, String since, Long within) {
    if (history == null) {
      return false;
    }
    for (State state : history) {
      if (within != null && state.exited != null && state.exited <= within) {
        return false;
      }
      if (since != null && state.name.equals(since)) {
        return false;
      }
      if (state.name.equals(name)) {
        return true;
      }
    }
    return false;
  }

  /**
   * Start an encounter for the current provider.
   */
  public Encounter encounterStart(long time, EncounterType type) {
    // Set the record for the current provider as active
    Provider provider = getProvider(type, time);
    record = getHealthRecord(provider, time);
    // Start the encounter
    return record.encounterStart(time, type);
  }

  /**
   * Returns the current HealthRecord based on the provider. If the person has no more remaining
   * income, Uncovered HealthRecord is returned.
   * 
   * @param provider the provider of the encounter
   * @param time the current time (To determine person's current income and payer)
   */
  private synchronized HealthRecord getHealthRecord(Provider provider, long time) {

    // If the person has no more income at this time, then operate on the UncoveredHealthRecord.
    // Note: If person has no more income then they can no longer afford copays/premiums/etc.
    // meaning we can guarantee that they currently have no insurance.
    if (lossOfCareEnabled && !this.stillHasIncome(time)) {
      return this.lossOfCareRecord;
    }

    HealthRecord returnValue = this.defaultRecord;
    if (hasMultipleRecords) {
      String key = provider.uuid;
      if (!records.containsKey(key)) {
        HealthRecord record = null;
        if (this.record != null && this.record.provider == null) {
          record = this.record;
        } else {
          record = new HealthRecord(this);
        }
        record.provider = provider;
        records.put(key, record);
      }
      returnValue = records.get(key);
    }
    return returnValue;
  }

  public static final String CURRENT_ENCOUNTERS = "current-encounters";

  /**
   * Get the current encounter for the specified module or null if none exists.
   */
  @SuppressWarnings("unchecked")
  public Encounter getCurrentEncounter(Module module) {
    Map<String, Encounter> moduleToCurrentEncounter
        = (Map<String, Encounter>) attributes.get(CURRENT_ENCOUNTERS);

    if (moduleToCurrentEncounter == null) {
      moduleToCurrentEncounter = new HashMap<>();
      attributes.put(CURRENT_ENCOUNTERS, moduleToCurrentEncounter);
    }

    return moduleToCurrentEncounter.get(module.name);
  }
  
  /**
   * Check if there are any current encounters.
   * @return true if there current encounters, false otherwise
   */
  public boolean hasCurrentEncounter() {
    if (attributes != null) {
      Map<String, Encounter> moduleToCurrentEncounter
              = (Map<String, Encounter>) attributes.get(CURRENT_ENCOUNTERS);

      if (moduleToCurrentEncounter != null && !moduleToCurrentEncounter.isEmpty()) {
        // Uncomment the following lines to see which module encounters are blocking the start
        // of wellness encounters in the encounter module.
        // System.out.println("Pre-wellness Encounter Check Failed:");
        // for (String module: moduleToCurrentEncounter.keySet()) {
        //   Encounter encounter = moduleToCurrentEncounter.get(module);
        //   System.out.printf("%s, %s\n", module, encounter.codes.get(0).code);
        // }
        return true;
      }
    }
    return false;
  }

  /**
   * Set the current encounter for the specified module.
   */
  @SuppressWarnings("unchecked")
  public void setCurrentEncounter(Module module, Encounter encounter) {
    Map<String, Encounter> moduleToCurrentEncounter
        = (Map<String, Encounter>) attributes.get(CURRENT_ENCOUNTERS);

    if (moduleToCurrentEncounter == null) {
      moduleToCurrentEncounter = new HashMap<>();
      attributes.put(CURRENT_ENCOUNTERS, moduleToCurrentEncounter);
    }
    if (encounter == null) {
      moduleToCurrentEncounter.remove(module.name);
    } else {
      moduleToCurrentEncounter.put(module.name, encounter);
    }
  }

  // Providers API -----------------------------------------------------------
  public static final String CURRENTPROVIDER = "currentProvider";
  public static final String PREFERREDYPROVIDER = "preferredProvider";

  /**
   * Get the preferred provider for the specified encounter type. If none is set the
   * provider at the specified time as the preferred provider for this encounter type.
   */
  public Provider getProvider(EncounterType type, long time) {
    String key = PREFERREDYPROVIDER + type;
    if (!attributes.containsKey(key)) {
      setProvider(type, time);
    }
    return (Provider) attributes.get(key);
  }

  /**
   * Set the preferred provider for the specified encounter type.
   */
  public void setProvider(EncounterType type, Provider provider) {
    if (provider == null) {
      throw new RuntimeException("Unable to find provider: " + type);
    }
    String key = PREFERREDYPROVIDER + type;
    attributes.put(key, provider);
  }

  /**
   * Set the preferred provider for the specified encounter type to be the provider
   * at the specified time.
   */
  public void setProvider(EncounterType type, long time) {
    Provider provider = Provider.findService(this, type, time);
    setProvider(type, provider);
  }

  /**
   * Set the current provider to be the supplied provider.
   */
  @SuppressWarnings({ "unchecked", "rawtypes" })
  public void addCurrentProvider(String context, Provider provider) {
    Map<String, Provider> currentProviders = (Map) attributes.get(CURRENTPROVIDER);
    if (currentProviders == null) {
      currentProviders = new HashMap<String, Provider>();
      currentProviders.put(context, provider);
    }
    attributes.put(CURRENTPROVIDER, currentProviders);
  }

  /**
   * Remove the current provider for the specified module.
   */
  @SuppressWarnings({ "unchecked", "rawtypes" })
  public void removeCurrentProvider(String module) {
    Map<String, Provider> currentProviders = (Map) attributes.get(CURRENTPROVIDER);
    if (currentProviders != null) {
      currentProviders.remove(module);
    }
  }

  /**
   * Get the current provider for the specified module.
   */
  @SuppressWarnings({ "unchecked", "rawtypes" })
  public Provider getCurrentProvider(String module) {
    Map<String, Provider> currentProviders = (Map) attributes.get(CURRENTPROVIDER);
    if (currentProviders == null) {
      return null;
    } else {
      return currentProviders.get(module);
    }
  }

  /**
   * Returns the list of this person's Payer history.
   */
  public Payer[] getPayerHistory() {
    return this.payerHistory;
  }

  /**
   * Sets the person's payer history at the given time to the given payer.
   */
  public void setPayerAtTime(long time, Payer newPayer) {
    this.setPayerAtAge(this.ageInYears(time), newPayer);
  }

  /**
   * Sets the person's payer history at the given age to the given payer.
   */
  public void setPayerAtAge(int age, Payer payer) {
    // Allows for insurance to be overwritten when the person gets no insurance.
    if (payerHistory[age] != null && !payer.equals(Payer.noInsurance)) {
      throw new RuntimeException("ERROR: Overwriting a person's insurance at age " + age);
    }
    this.payerHistory[age] = payer;
    this.payerOwnerHistory[age] = determinePayerOwnership(payer, age);
  }

  /**
   * Determines and returns what the ownership of the person's insurance at this age.
   */
  private String determinePayerOwnership(Payer payer, int age) {

    // Keep previous year's ownership if payer is unchanged and person has not just turned 18.
    if (this.getPreviousPayerAtAge(age) != null
        && this.getPreviousPayerAtAge(age).equals(payer)
        && age != 18) {
      return this.payerOwnerHistory[age - 1];
    }
    // No owner for no insurance.
    if (payer.equals(Payer.noInsurance)) {
      return "";
    }
    // Standard payer ownership check.
    if (age < 18 && !payer.getName().equals("Medicaid")) {
      // If a person is a minor, their Guardian owns their health plan unless it is Medicaid.
      return "Guardian";
    } else if ((this.attributes.containsKey(Person.MARITAL_STATUS))
        && this.attributes.get(Person.MARITAL_STATUS).equals("M")) {
      // TODO: ownership shouldn't be a coin toss every year
      // If a person is married, there is a 50% chance their spouse owns their insurance.
      if (this.rand(0.0, 1.0) < .5) {
        return "Spouse";
      }
    }
    // If a person is unmarried and over 18, they own their insurance.
    return "Self";
  }

  /**
   * Returns the person's Payer at the given time.
   */
  public Payer getPayerAtTime(long time) {
    int ageInYears = this.ageInYears(time);
    if (this.payerHistory.length > ageInYears) {
      return this.payerHistory[ageInYears];
    } else {
      return null;
    }
  }

  /**
   * Returns the person's Payer at the given age.
   */
  public Payer getPayerAtAge(int personAge) {
    if (this.payerHistory.length > personAge) {
      return this.payerHistory[personAge];
    } else {
      return null;
    }
  }

  /**
   * Returns the person's last year's payer from the given time.
   */
  public Payer getPreviousPayerAtTime(long time) {
    return this.getPreviousPayerAtAge(this.ageInYears(time));
  }

  /**
   * Returns the person's last year's payer from the given time.
   */
  public Payer getPreviousPayerAtAge(int age) {
    return age > 0 ? this.getPayerAtAge(age - 1) : null;
  }

  /**
   * Returns the owner of the peron's payer at the given time.
   */
  public String getPayerOwnershipAtTime(long time) {
    return this.payerOwnerHistory[this.ageInYears(time)];
  }

  /**
   * Returns the owner of the peron's payer at the given age.
   */
  public String getPayerOwnershipAtAge(int age) {
    return this.payerOwnerHistory[age];
  }

  /**
  * Returns the sum of QALYS of this person's life.
  */
  public double getQalys() {

    Map<Integer, Double> qalys
        = (Map<Integer, Double>) this.attributes.get(QualityOfLifeModule.QALY);

    double sum = 0.0;
    for (double currQaly : qalys.values()) {
      sum += currQaly;
    }
    return sum;
  }

  /**
   * Returns the sum of DALYS of this person's life.
   */
  public double getDalys() {

    Map<Integer, Double> dalys
        = (Map<Integer, Double>) this.attributes.get(QualityOfLifeModule.DALY);

    double sum = 0.0;
    for (double currDaly : dalys.values()) {
      sum += currDaly;
    }
    return sum;
  }

  /**
   * Returns whether or not a person can afford a given payer.
   * If a person's income is greater than a year of montlhy premiums + deductible
   * then they can afford the insurance.
   * 
   * @param payer the payer to check.
   */
  public boolean canAffordPayer(Payer payer) {
    int income = (Integer) this.attributes.get(Person.INCOME);
    double yearlyPremiumTotal = payer.getMonthlyPremium() * 12;
    double yearlyDeductible = payer.getDeductible();
    return income > (yearlyPremiumTotal + yearlyDeductible);
  }

  /**
   * Returns whether the person's yearly expenses exceed their income. If they do,
   * then they will switch to No Insurance.
   * NOTE: This could result in person being kicked off Medicaid/Medicare.
   * 
   * @param time the current time
   */
  private boolean stillHasIncome(long time) {

    double currentYearlyExpenses;
    if (this.annualHealthExpenses.containsKey(this.ageInYears(time))) {
      currentYearlyExpenses = this.annualHealthExpenses.get(this.ageInYears(time));
    } else {
      currentYearlyExpenses = 0.0;
    }

    if ((int) this.attributes.get(Person.INCOME) - currentYearlyExpenses > 0) {
      // Person has remaining income for the year.
      return true;
    }
    // Person no longer has income for the year. They will switch to No Insurance.
    this.setPayerAtTime(time, Payer.noInsurance);
    return false;
  }

  /**
   * Checks if the person has paid their monthly premium. If not, the person pays
   * the premium to their current payer.
   * 
   * @param time the time that the person checks to pay premium.
   */
  public void checkToPayMonthlyPremium(long time) {

    if (!this.attributes.containsKey(Person.LAST_MONTH_PAID)) {
      this.attributes.put(Person.LAST_MONTH_PAID, 0);
    }

    int currentMonth = Utilities.getMonth(time);
    int lastMonthPaid = (int) this.attributes.get(Person.LAST_MONTH_PAID);

    if (currentMonth > lastMonthPaid || (currentMonth == 1 && lastMonthPaid == 12)) {

      // TODO - Check that they can still afford the premium due to any newly incurred health costs.

      // Pay the payer.
      Payer currentPayer = this.getPayerAtTime(time);
      this.addExpense(currentPayer.payMonthlyPremium(), time);
      // Update the last monthly premium paid.
      this.attributes.put(Person.LAST_MONTH_PAID, currentMonth);
      // Check if person has gone in debt. If yes, then they recieve no insurance.
      this.stillHasIncome(time);
    }
  }

  /**
   * Resets a person's deductible.
   * 
   * @param time the time that the person's deductible is reset.
   */
  public void resetDeductible(long time) {
    double deductible = this.getPayerAtTime(time).getDeductible();
    this.attributes.put(Person.DEDUCTIBLE, deductible);
  }

  /**
   * Adds the given cost to the person's expenses.
   * 
   * @param costToPatient the cost, after insurance, to this patient.
   * @param time the time that the expense was incurred.
   */
  public void addExpense(double costToPatient, long time) {
    int age = this.ageInYears(time);
    annualHealthExpenses.merge(age, costToPatient, Double::sum);
  }

  /**
   * Adds the given cost to the person's coverage.
   * 
   * @param payerCoverage the cost, after insurance, to this patient.
   * @param time the time that the expense was incurred.
   */
  public void addCoverage(double payerCoverage, long time) {
    int age = this.ageInYears(time);
    annualHealthCoverage.merge(age, payerCoverage, Double::sum);
  }

  /**
   * Returns the total healthcare expenses for this person.
   */
  public double getHealthcareExpenses() {
    return annualHealthExpenses.values().stream().mapToDouble(Double::doubleValue).sum();
  }

  /**
   * Returns the total healthcare coverage for this person.
   */
  public double getHealthcareCoverage() {
    return annualHealthCoverage.values().stream().mapToDouble(Double::doubleValue).sum();
  }

  @SuppressWarnings("unchecked")
  /**
   * Returns the person's QOLS at the given time.
   * 
   * @param time the time to retrive the qols for.
   */
  public double getQolsForYear(int year) {
    return ((Map<Integer, Double>) this.attributes.get(QualityOfLifeModule.QOLS)).get(year);
  }

  @Override
  public double getX() {
    return getLonLat().getX();
  }

  @Override
  public double getY() {
    return getLonLat().getY();
  }

  public Point2D.Double getLonLat() {
    return (Point2D.Double) attributes.get(Person.COORDINATE);
  }
}<|MERGE_RESOLUTION|>--- conflicted
+++ resolved
@@ -20,11 +20,8 @@
 import java.util.Set;
 
 import org.apache.commons.math3.random.JDKRandomGenerator;
-<<<<<<< HEAD
 import org.mitre.synthea.engine.ExpressedConditionRecord;
 import org.mitre.synthea.engine.ExpressedSymptom;
-=======
->>>>>>> 7d283ffb
 import org.mitre.synthea.engine.Module;
 import org.mitre.synthea.engine.State;
 import org.mitre.synthea.helpers.Config;
@@ -344,7 +341,6 @@
     Long died = (Long) attributes.get(Person.DEATHDATE);
     return (born && (died == null || died > time));
   }
-<<<<<<< HEAD
   
   /**
   * Get the expressed symptoms.
@@ -359,13 +355,6 @@
   public ExpressedConditionRecord getOnsetConditionRecord() {
     return onsetConditionRecord;
   }
-  
-  /** Updating the method for accounting of the time on which
-   * the symptom is set. 
-   */
-  public void setSymptom(String module, String cause, String type, 
-      long time, int value, Boolean addressed) {
-=======
 
   public int providerCount() {
     int count = 1;
@@ -378,9 +367,12 @@
     }
     return count;
   }
-
-  public void setSymptom(String cause, String type, int value, Boolean addressed) {
->>>>>>> 7d283ffb
+  
+  /** Updating the method for accounting of the time on which
+   * the symptom is set. 
+   */
+  public void setSymptom(String module, String cause, String type, 
+      long time, int value, Boolean addressed) {
     if (!symptoms.containsKey(type)) {
       symptoms.put(type, new ExpressedSymptom(type));
     }
