
# Data and charts will be placed in output/physiology/{name}/
# Data file will always be output/physiology/{name}/{name}.csv
name: ECG

# Name of the model file
model: circulation/McSharry2003_Synthetic_ECG.xml

# Which differential equation solver to use.
# Options are: adams_bashforth, adams_moulton, dormand_prince_54, dormand_prince_853, euler, gragg_bulirsh_stoer, higham_hall_54, rosenbrock, runge_kutta
solver: runge_kutta

# Simulation step size in seconds. Note that this can have significant effects on the results and may impact the ability of the solver to complete successfully.
stepSize: 0.01

# Simulation duration in seconds
duration: 10

# Model parameter inputs. Any unspecified parameters will use the model's default value.
inputs:
<<<<<<< HEAD
    hrmean: 100
    arr_t0: -1.0
    arr_t1: -0.75
    arr_base: 1
    rng_seed: 0.54345
    e_variance: 1
    ai_P: 1
    ai_T: 1
    noise_amp: 0.008
=======
    hrmean: 80
    arr_t0: 0.25
    arr_t1: 0.35
    arr_base: 0.2
    rng_seed: 0.54345
    #e_variance: 0.3
>>>>>>> 604ddbe3
    #vfib_start: 5
    #vfib_end: 10

# What charts to draw. Results will be plotted on PNG images.
# Note that chart support is a convenience feature and many chart options cannot be manipulated here.
# If you need more control over the chart, import the csv file into another program with that capability.
charts:
    - filename: ecg.png
      type: line
      title: "ECG: AFib"
      axisParamX: time
      axisLabelX: time (s)
      axisLabelY: Current (A)
      lowerBoundY: -0.05
      upperBoundY: 0.15
      series:
        - param: zf<|MERGE_RESOLUTION|>--- conflicted
+++ resolved
@@ -18,24 +18,12 @@
 
 # Model parameter inputs. Any unspecified parameters will use the model's default value.
 inputs:
-<<<<<<< HEAD
-    hrmean: 100
-    arr_t0: -1.0
-    arr_t1: -0.75
-    arr_base: 1
-    rng_seed: 0.54345
-    e_variance: 1
-    ai_P: 1
-    ai_T: 1
-    noise_amp: 0.008
-=======
     hrmean: 80
     arr_t0: 0.25
     arr_t1: 0.35
     arr_base: 0.2
     rng_seed: 0.54345
     #e_variance: 0.3
->>>>>>> 604ddbe3
     #vfib_start: 5
     #vfib_end: 10
 
